--- conflicted
+++ resolved
@@ -28,13 +28,8 @@
   availableAgents = [],
   agentMetadata = {},
   agentStatuses = {},
-<<<<<<< HEAD
   onLoadMoreMessages = () => {},
   isLoadingMessages = false,
-=======
-  onDeleteConversation = () => {},
-  onUpdateTitle = () => {},
->>>>>>> edc31d1b
 }: AppLayoutProps): React.ReactElement {
 
 
@@ -63,7 +58,6 @@
             </div>
             {/* Sidebar content: conversations */}
             <div className="flex-1 min-h-0 flex flex-col">
-<<<<<<< HEAD
               <div className="flex-1 min-h-0 overflow-y-auto overflow-x-hidden scrollbar-thin scrollbar-thumb-sidebar-border/50 scrollbar-track-transparent">
                 {conversations.map((conversation: Conversation) => (
                   <ConversationListItem
@@ -77,17 +71,6 @@
                   />
                 ))}
               </div>
-=======
-              <ConversationList
-                conversations={conversations}
-                currentConversation={currentConversation}
-                onSelectConversation={onSelectConversation}
-                onCreateConversation={onCreateConversation}
-                onDeleteConversation={onDeleteConversation}
-                onUpdateTitle={onUpdateTitle}
-                className="flex-1 min-h-0 overflow-y-auto overflow-x-hidden scrollbar-thin scrollbar-thumb-sidebar-border/50 scrollbar-track-transparent"
-              />
->>>>>>> edc31d1b
             </div>
           </aside>
 
