<<<<<<< HEAD
import { FC } from 'react';
import ReactMarkdown from 'react-markdown';
import remarkGfm from 'remark-gfm';
import rehypeSanitize from 'rehype-sanitize';
import rehypeRaw from 'rehype-raw';
import { cn } from '../../lib/utils';
import type { MarkdownRendererProps } from './markdown-renderer.d';

export const MarkdownRenderer: FC<MarkdownRendererProps> = ({
=======
import * as React from "react";
import { CodeBlock } from "./code-block";
import { ToolOutput } from "./tool-output";
import { cn } from "../../lib/utils";
import { processMessage } from "../lib/message-processor";

interface Block {
  type: 'text' | 'mention' | 'tool' | 'code';
  content?: string;
  agentName?: string;
  color?: string;
  toolName?: string;
  result?: any;
  agentId?: string;
  language?: string;
}

interface MarkdownRendererProps {
  content: string | string[];
  skipCodeBlocks?: boolean;
  agentColors?: Record<string, string>;
  className?: string;
}

/**
 * MarkdownRenderer component for rendering markdown content with code highlighting, @mention formatting, and tool outputs
 */
export const MarkdownRenderer = React.forwardRef<HTMLDivElement, MarkdownRendererProps>(({
>>>>>>> edc31d1b
  content,
  skipCodeBlocks = false,
  agentColors = {},
  className,
<<<<<<< HEAD
  preserveWhitespace = false,
  escapeHtml = true,
  agentColors = {},
  children,
}) => {
  const contentStr = Array.isArray(content) ? content.join('\n') : String(content);
  
  // Function to highlight agent mentions in the form of @AgentName
  const highlightMentions = (text: string) => {
    if (!agentColors || Object.keys(agentColors).length === 0) {
      return text; // No agent colors provided, return text as is
    }
    
    let modifiedText = text;
    // Regex to match @AgentName mentions
    const mentionRegex = /@([a-zA-Z0-9_-]+)/g;
    
    // Replace mentions with styled spans
    modifiedText = text.replace(mentionRegex, (match, agentName) => {
      if (agentColors[agentName]) {
        return `<span style="color: ${agentColors[agentName]}; font-weight: 500;">${match}</span>`;
      }
      return match;
    });
    
    return modifiedText;
  };

  // Pre-process content to highlight mentions if agent colors are provided
  const processedContent = Object.keys(agentColors).length > 0 
    ? highlightMentions(contentStr)
    : contentStr;
=======
  ...props
}, ref) => {
  const processedContent = React.useMemo(() => {
    if (Array.isArray(content)) {
      return content.join('\n');
    }
    return content;
  }, [content]);

  const blocks = React.useMemo(() => {
    if (!processedContent) return [];
>>>>>>> edc31d1b

    return processMessage(processedContent, {
      highlightMentions: true,
      agentColors,
      preserveWhitespace: true
    });
  }, [processedContent, agentColors]);
  
  // Simple markdown renderer for headings, lists, links, etc.
  const renderBasicMarkdown = (text: string) => {
    if (!text) return '';
    
    let html = text;
    
    // Escape HTML in text (except for already processed tags)
    html = escapeHtml(html);
    
    // Headers
    html = html.replace(/^# (.*$)/gm, '<h1>$1</h1>');
    html = html.replace(/^## (.*$)/gm, '<h2>$1</h2>');
    html = html.replace(/^### (.*$)/gm, '<h3>$1</h3>');
    html = html.replace(/^#### (.*$)/gm, '<h4>$1</h4>');
    html = html.replace(/^##### (.*$)/gm, '<h5>$1</h5>');
    html = html.replace(/^###### (.*$)/gm, '<h6>$1</h6>');
    
    // Bold
    html = html.replace(/\*\*(.*?)\*\*/g, '<strong>$1</strong>');
    
    // Italic
    html = html.replace(/\*(.*?)\*/g, '<em>$1</em>');
    
    // Strikethrough
    html = html.replace(/~~(.*?)~~/g, '<del>$1</del>');
    
    // Blockquotes
    html = html.replace(/^> (.*$)/gm, '<blockquote>$1</blockquote>');
    
    // Unordered lists - simplified implementation
    const ulRegex = /^[\*\-] (.*)$/gm;
    if (ulRegex.test(html)) {
      let hasReplaced = false;
      const lines = html.split('\n');
      const listItems = [];
      
      for (let i = 0; i < lines.length; i++) {
        const line = lines[i];
        const match = line.match(/^[\*\-] (.*)$/);
        
        if (match) {
          hasReplaced = true;
          listItems.push(`<li>${match[1]}</li>`);
          lines[i] = '';
        }
      }
      
      if (hasReplaced) {
        html = lines.join('\n');
        html = html.replace(/\n+/g, '\n');
        const ulHtml = `<ul>${listItems.join('')}</ul>`;
        html = ulHtml + html;
      }
    }
    
    // Ordered lists - simplified implementation
    const olRegex = /^\d+\. (.*)$/gm;
    if (olRegex.test(html)) {
      let hasReplaced = false;
      const lines = html.split('\n');
      const listItems = [];
      
      for (let i = 0; i < lines.length; i++) {
        const line = lines[i];
        const match = line.match(/^\d+\. (.*)$/);
        
        if (match) {
          hasReplaced = true;
          listItems.push(`<li>${match[1]}</li>`);
          lines[i] = '';
        }
      }
      
      if (hasReplaced) {
        html = lines.join('\n');
        html = html.replace(/\n+/g, '\n');
        const olHtml = `<ol>${listItems.join('')}</ol>`;
        html = olHtml + html;
      }
    }
    
    // Convert line breaks
    html = html.replace(/\n/g, '<br>');
    
    // Links with external icon and accessibility attributes
    html = html.replace(/\[(.*?)\]\((.*?)\)/g, (_, text, url) => {
      return `<a href="${url}" target="_blank" rel="noopener noreferrer"
        class="text-primary hover:underline focus:outline-none focus:ring-2 focus:ring-primary focus:ring-offset-2 rounded-sm transition-all"
        aria-label="${text} (opens in a new tab)">
        ${text}
        <svg class="inline-block w-3 h-3 ml-1" fill="none" stroke="currentColor" viewBox="0 0 24 24" xmlns="http://www.w3.org/2000/svg" aria-hidden="true">
          <path stroke-linecap="round" stroke-linejoin="round" stroke-width="2" d="M10 6H6a2 2 0 00-2 2v10a2 2 0 002 2h10a2 2 0 002-2v-4M14 4h6m0 0v6m0-6L10 14"></path>
        </svg>
      </a>`;
    });
    
    // Inline code
    html = html.replace(/`([^`]+)`/g, '<code class="bg-muted px-1 py-0.5 rounded text-sm">$1</code>');
    
    return html;
  };
  
  // Render a mention with proper styling
  const renderMention = (mention: { content: string; agentName: string; color: string }) => {
    const { content, color } = mention;
    const mentionStyle = color ? { color, backgroundColor: `${color}10` } : {};
    
    return (
      <span 
        className="mention bg-primary/10 text-primary font-medium rounded px-1 mx-0.5"
        style={mentionStyle}
      >
        {content}
      </span>
    );
  };
  
  return (
    <div 
<<<<<<< HEAD
      className={cn(
        'prose prose-sm dark:prose-invert max-w-none',
        preserveWhitespace && 'whitespace-pre-wrap',
        className
      )}
    >
      <ReactMarkdown
        remarkPlugins={[remarkGfm]} // GitHub Flavored Markdown support
        rehypePlugins={[
          escapeHtml ? [rehypeSanitize] : [rehypeRaw, rehypeSanitize], // Sanitize HTML content
        ]}
        components={{
          // Custom component renderers can be added here
          code: ({ className, children, ...props }: any) => {
            const match = /language-(\w+)/.exec(className || '');
            const isInline = (props as any).inline;
            return !isInline && match ? (
              <pre className={`language-${match[1]} rounded overflow-auto p-4 bg-muted`}>
                <code className={`language-${match[1]}`} {...props}>
                  {children}
                </code>
              </pre>
            ) : (
              <code className={cn('bg-muted px-1.5 py-0.5 rounded text-sm', className)} {...props}>
                {children}
              </code>
            );
          },
          table({ ...props }) {
            return (
              <div className="overflow-auto">
                <table className="border-collapse border border-border" {...props} />
              </div>
            );
          },
          th({ ...props }) {
            return <th className="border border-border bg-muted px-4 py-2 text-left" {...props} />;
          },
          td({ ...props }) {
            return <td className="border border-border px-4 py-2" {...props} />;
          },
          a({ ...props }) {
            return <a className="text-primary hover:underline" target="_blank" rel="noopener noreferrer" {...props} />;
          },
          img({ ...props }) {
            return <img className="max-w-full h-auto rounded-md my-2" {...props} />;
          },
          blockquote({ ...props }) {
            return <blockquote className="border-l-4 border-muted pl-4 italic" {...props} />;
          },
          hr({ ...props }) {
            return <hr className="my-4 border-border" {...props} />;
          },
        }}
      >
        {processedContent}
      </ReactMarkdown>
      {children}
=======
      ref={ref}
      className={cn("markdown-renderer prose prose-sm dark:prose-invert max-w-none", className)}
      role="region"
      aria-label="Formatted message content"
      {...props}
    >
      {blocks.map((block: Block, index: number) => {
        if (block.type === 'text' && block.content) {
          return (
            <div 
              key={`text-${index}`}
              dangerouslySetInnerHTML={{ __html: renderBasicMarkdown(block.content) }}
            />
          );
        } else if (block.type === 'mention') {
          return (
            <React.Fragment key={`mention-${index}`}>
              {renderMention(block as { content: string; agentName: string; color: string })}
            </React.Fragment>
          );
        } else if (block.type === 'tool') {
          return (
            <div key={`tool-${index}`} className="my-3">
              <ToolOutput 
                result={block.result}
                agentColors={agentColors}
                agentId={block.agentId}
              />
            </div>
          );
        } else if (block.type === 'code' && block.content) {
          if (!skipCodeBlocks) {
            return (
              <CodeBlock
                key={`code-${index}`}
                code={block.content}
                language={block.language || 'text'}
                showLineNumbers={true}
              />
            );
          } else {
            return (
              <pre 
                key={`code-${index}`}
                className="bg-muted p-4 rounded-md overflow-x-auto"
              >
                <code>{block.content}</code>
              </pre>
            );
          }
        }
        return null;
      })}
>>>>>>> edc31d1b
    </div>
  );
});

MarkdownRenderer.displayName = "MarkdownRenderer";

/**
 * Escape HTML special characters
 * @param {string} html - The HTML to escape
 * @returns {string} The escaped HTML
 */
function escapeHtml(html: string) {
  const escapeMap: Record<string, string> = {
    '&': '&amp;',
    '<': '&lt;',
    '>': '&gt;',
    '"': '&quot;',
    "'": '&#039;'
  };
  
  return html.replace(/[&<>"']/g, m => escapeMap[m]);
}<|MERGE_RESOLUTION|>--- conflicted
+++ resolved
@@ -1,4 +1,3 @@
-<<<<<<< HEAD
 import { FC } from 'react';
 import ReactMarkdown from 'react-markdown';
 import remarkGfm from 'remark-gfm';
@@ -8,41 +7,10 @@
 import type { MarkdownRendererProps } from './markdown-renderer.d';
 
 export const MarkdownRenderer: FC<MarkdownRendererProps> = ({
-=======
-import * as React from "react";
-import { CodeBlock } from "./code-block";
-import { ToolOutput } from "./tool-output";
-import { cn } from "../../lib/utils";
-import { processMessage } from "../lib/message-processor";
-
-interface Block {
-  type: 'text' | 'mention' | 'tool' | 'code';
-  content?: string;
-  agentName?: string;
-  color?: string;
-  toolName?: string;
-  result?: any;
-  agentId?: string;
-  language?: string;
-}
-
-interface MarkdownRendererProps {
-  content: string | string[];
-  skipCodeBlocks?: boolean;
-  agentColors?: Record<string, string>;
-  className?: string;
-}
-
-/**
- * MarkdownRenderer component for rendering markdown content with code highlighting, @mention formatting, and tool outputs
- */
-export const MarkdownRenderer = React.forwardRef<HTMLDivElement, MarkdownRendererProps>(({
->>>>>>> edc31d1b
   content,
   skipCodeBlocks = false,
   agentColors = {},
   className,
-<<<<<<< HEAD
   preserveWhitespace = false,
   escapeHtml = true,
   agentColors = {},
@@ -75,19 +43,9 @@
   const processedContent = Object.keys(agentColors).length > 0 
     ? highlightMentions(contentStr)
     : contentStr;
-=======
-  ...props
-}, ref) => {
-  const processedContent = React.useMemo(() => {
-    if (Array.isArray(content)) {
-      return content.join('\n');
-    }
-    return content;
-  }, [content]);
 
   const blocks = React.useMemo(() => {
     if (!processedContent) return [];
->>>>>>> edc31d1b
 
     return processMessage(processedContent, {
       highlightMentions: true,
@@ -215,7 +173,6 @@
   
   return (
     <div 
-<<<<<<< HEAD
       className={cn(
         'prose prose-sm dark:prose-invert max-w-none',
         preserveWhitespace && 'whitespace-pre-wrap',
@@ -274,80 +231,6 @@
         {processedContent}
       </ReactMarkdown>
       {children}
-=======
-      ref={ref}
-      className={cn("markdown-renderer prose prose-sm dark:prose-invert max-w-none", className)}
-      role="region"
-      aria-label="Formatted message content"
-      {...props}
-    >
-      {blocks.map((block: Block, index: number) => {
-        if (block.type === 'text' && block.content) {
-          return (
-            <div 
-              key={`text-${index}`}
-              dangerouslySetInnerHTML={{ __html: renderBasicMarkdown(block.content) }}
-            />
-          );
-        } else if (block.type === 'mention') {
-          return (
-            <React.Fragment key={`mention-${index}`}>
-              {renderMention(block as { content: string; agentName: string; color: string })}
-            </React.Fragment>
-          );
-        } else if (block.type === 'tool') {
-          return (
-            <div key={`tool-${index}`} className="my-3">
-              <ToolOutput 
-                result={block.result}
-                agentColors={agentColors}
-                agentId={block.agentId}
-              />
-            </div>
-          );
-        } else if (block.type === 'code' && block.content) {
-          if (!skipCodeBlocks) {
-            return (
-              <CodeBlock
-                key={`code-${index}`}
-                code={block.content}
-                language={block.language || 'text'}
-                showLineNumbers={true}
-              />
-            );
-          } else {
-            return (
-              <pre 
-                key={`code-${index}`}
-                className="bg-muted p-4 rounded-md overflow-x-auto"
-              >
-                <code>{block.content}</code>
-              </pre>
-            );
-          }
-        }
-        return null;
-      })}
->>>>>>> edc31d1b
     </div>
   );
-});
-
-MarkdownRenderer.displayName = "MarkdownRenderer";
-
-/**
- * Escape HTML special characters
- * @param {string} html - The HTML to escape
- * @returns {string} The escaped HTML
- */
-function escapeHtml(html: string) {
-  const escapeMap: Record<string, string> = {
-    '&': '&amp;',
-    '<': '&lt;',
-    '>': '&gt;',
-    '"': '&quot;',
-    "'": '&#039;'
-  };
-  
-  return html.replace(/[&<>"']/g, m => escapeMap[m]);
-}+};