"""
Web Scraper Tool for Chloe Agent

<<<<<<< HEAD
Fetches and extracts content from web pages, optionally using a CSS selector.
Uses standardized error handling for consistent error responses.
"""

import re
import time
import logging
from typing import Optional, Dict, Any
from datetime import datetime
from urllib.parse import urlparse

=======
Fetches and extracts plain text content from web pages.
"""

>>>>>>> edc31d1b
import requests
import logging
from typing import Dict, Any, Optional
from bs4 import BeautifulSoup
import re

# Import standardized tool error handling
from agents.common.tool_errors import (
    ToolErrorResponse, 
    ToolErrorCategory,
    ToolErrorCodes,
    invalid_parameter_error,
    timeout_error,
    network_error,
    rate_limit_error
)

# Configure logger
<<<<<<< HEAD
logger = logging.getLogger("chloe.web_scraper")
if not logger.hasHandlers():
    handler = logging.StreamHandler()
    formatter = logging.Formatter('[%(asctime)s] %(levelname)s %(name)s: %(message)s')
    handler.setFormatter(formatter)
    logger.addHandler(handler)
logger.setLevel(logging.INFO)

# Tool name constant for error handling
TOOL_NAME = "web_scraper"

# Simple in-memory rate limit store
_request_store = {}

def _should_rate_limit(domain):
    now = time.time()
    last_request = _request_store.get(domain)
    if not last_request or (now - last_request) > 1.0:
        _request_store[domain] = now
        return False
    return True

def _extract_domain(url):
    try:
        return urlparse(url).hostname
    except Exception:
        raise ValueError(f"Invalid URL: {url}")

def _clean_text(text):
    text = re.sub(r'\s+', ' ', text)
    text = re.sub(r'\[.*?\]', '', text)
    text = re.sub(r'e-remove\s*', '', text)
    text = re.sub(r'[\r\n]+', '\n', text)
    text = re.sub(r'\b(Your?|you)\s+email.*$', '', text, flags=re.IGNORECASE)
    text = re.sub(r'©.*$', '', text, flags=re.MULTILINE)
    text = re.sub(r'\b(subscribe|sign up).*$', '', text, flags=re.IGNORECASE | re.MULTILINE)
    return text.strip()

def web_scraper(url: str, selector: Optional[str] = None, timeout: int = 8, skip_rate_limit: bool = False) -> Dict[str, Any]:
    """
    Fetches and extracts content from a web page.
    
    Args:
        url: The URL to scrape
        selector: Optional CSS selector to extract specific elements
        timeout: Request timeout in seconds
        skip_rate_limit: Whether to bypass rate limiting
        
    Returns:
        Dictionary with content or standardized error response
    """
    logger.info(f"web_scraper called with url={url}, selector={selector}, timeout={timeout}, skip_rate_limit={skip_rate_limit}")
    start_time = time.time()
    
    try:
        # Validate URL parameter
        if not url or not isinstance(url, str):
            error = invalid_parameter_error(
                param_name="url",
                message="Please provide a valid URL as a string",
                tool_name=TOOL_NAME,
                received_value=url
            )
            logger.error(f"Invalid URL: {error['message']}")
            return error
            
        # Normalize URL
        if not url.startswith("http://") and not url.startswith("https://"):
            url = "https://" + url

        try:
            domain = _extract_domain(url)
        except ValueError as e:
            error = invalid_parameter_error(
                param_name="url",
                message=str(e),
                tool_name=TOOL_NAME,
                received_value=url
            )
            logger.error(f"Invalid URL: {error['message']}")
            return error
            
        # Mock response for example.com for testing
        if domain == "example.com":
            logger.info("Returning mock response for example.com")
            return {
                "content": "This is a mocked response for example.com for testing purposes.",
                "url": url,
                "mocked": True
            }
            
        # Rate limiting check
        if not skip_rate_limit and _should_rate_limit(domain):
            logger.warning(f"Rate limit exceeded for domain: {domain}")
            error = rate_limit_error(
                service_name=domain,
                tool_name=TOOL_NAME,
                retry_delay_seconds=2
            )
            return error

=======
logger = logging.getLogger(__name__)

def web_scraper(url: str, selectors: Optional[Dict[str, str]] = None) -> Dict[str, Any]:
    """
    Scrapes plain text content from a specified URL.

    Args:
        url: The URL to scrape
        selectors: Optional CSS selectors to extract specific content

    Returns:
        A dictionary containing the scraped text content or an error message.
    """
    logger.info(f"Web scraper tool invoked for URL: '{url}'")
    
    if not url or not isinstance(url, str):
        error_msg = "Invalid URL provided. Please provide a valid URL."
        logger.error(error_msg)
        return {"error": error_msg}

    try:
        # Add user agent to avoid being blocked
>>>>>>> edc31d1b
        headers = {
            "User-Agent": "Mozilla/5.0 (Windows NT 10.0; Win64; x64) AppleWebKit/537.36 (KHTML, like Gecko) Chrome/91.0.4472.124 Safari/537.36"
        }
        
<<<<<<< HEAD
        try:
            resp = requests.get(url, headers=headers, timeout=timeout)
            resp.raise_for_status()
            html = resp.text
        except requests.Timeout:
            error = timeout_error(
                service_name=f"Web request to {domain}",
                timeout_seconds=timeout,
                tool_name=TOOL_NAME
            )
            logger.error(f"Request timeout: {error['message']}")
            return error
            
        except requests.RequestException as e:
            error = network_error(
                service_name=f"Web request to {domain}",
                error_details=str(e),
                tool_name=TOOL_NAME
            )
            logger.error(f"HTTP error: {error['message']}")
            return error

        soup = BeautifulSoup(html, "html.parser")

        # Remove unwanted elements
        elements_to_remove = [
            "script", "style", "iframe", "noscript", "header", "footer",
            "nav", "aside", "form", '[class*="menu"]', '[class*="nav"]',
            '[class*="sidebar"]', '[class*="widget"]', '[role="complementary"]',
            '[class*="popup"]', '[class*="modal"]', '[class*="cookie"]',
            '[class*="newsletter"]', '[class*="subscribe"]'
        ]
        for selector_rm in elements_to_remove:
            for el in soup.select(selector_rm):
                el.decompose()

        # Handle selector-based extraction
        if selector:
            elements = soup.select(selector)
            if not elements:
                logger.info(f"No elements found matching selector: {selector}")
                # This is not an error condition, just no matching elements
                return {
                    "content": None,
                    "message": "No elements found matching selector",
                    "selector": selector,
                    "url": url,
                    "found_elements": False
                }
            content = [el.get_text(strip=True) for el in elements]
            logger.info(f"Extracted {len(content)} elements for selector: {selector}")
            return {
                "content": content,
                "selector": selector,
                "url": url,
                "found_elements": True,
                "element_count": len(content)
            }

        # General content extraction
        main_content = (
            soup.select_one("main, [role='main'], article, .content, #content") or soup.body
        )

        # Extract and clean text from paragraphs, headings, and list items
        if main_content:
            tags = main_content.find_all(["p", "h1", "h2", "h3", "h4", "h5", "h6", "li"])
        else:
            tags = soup.find_all(["p", "h1", "h2", "h3", "h4", "h5", "h6", "li"])

        paragraphs = [
            _clean_text(tag.get_text())
            for tag in tags
            if tag.get_text() and
               len(tag.get_text().split()) > 3 and
               not re.match(r"^[\d\W]+$", tag.get_text()) and
               not re.search(r"privacy|cookie|terms", tag.get_text(), re.IGNORECASE)
        ]
        content = "\n".join(paragraphs).strip()
        elapsed = time.time() - start_time
        logger.info(f"Scraping complete for {url} ({len(content)} chars, {elapsed:.2f}s)")
        
        return {
            "content": content,
            "url": url,
            "elapsed_seconds": round(elapsed, 2),
            "content_length": len(content)
        }
        
    except Exception as e:
        error = ToolErrorResponse.from_exception(
            exception=e,
            tool_name=TOOL_NAME,
            additional_details={"url": url, "selector": selector}
        )
        logger.exception(f"Unexpected error: {error['message']}")
        return error
=======
        response = requests.get(url, headers=headers, timeout=15)
        response.raise_for_status()
        
        # Parse HTML
        soup = BeautifulSoup(response.text, 'html.parser')
        
        # Extract basic page information
        title = soup.title.string if soup.title else None
        
        # Extract main content based on common patterns
        main_content = None
        
        # Try to find main content using selectors if provided
        if selectors and selectors.get('content'):
            main_content = soup.select_one(selectors['content'])
        
        # If no selector provided or selector didn't match, use heuristics
        if not main_content:
            # Try common content containers
            for selector in ['main', 'article', '#content', '.content', '#main', '.main']:
                main_content = soup.select_one(selector)
                if main_content:
                    break
        
        # If still no content found, use body as fallback
        if not main_content:
            main_content = soup.body
        
        # Extract text content
        text_content = main_content.get_text(separator='\n', strip=True) if main_content else None
        
        # Clean up text content
        if text_content:
            # Remove excessive whitespace
            text_content = re.sub(r'\n\s*\n', '\n\n', text_content)
            
            # Remove "What's Hot Now" section and everything after it
            if "What's Hot Now" in text_content:
                text_content = text_content.split("What's Hot Now")[0]
            
            # Remove any remaining advertisement sections
            text_content = re.sub(r'Read More\s*\n\s*', '', text_content)
            
            # Remove duplicate content by splitting into paragraphs and using a set
            paragraphs = text_content.split('\n\n')
            unique_paragraphs = []
            seen = set()
            for p in paragraphs:
                p = p.strip()
                if p and p not in seen:
                    seen.add(p)
                    unique_paragraphs.append(p)
            
            # Rejoin unique paragraphs
            text_content = '\n\n'.join(unique_paragraphs)
            
            # Limit length
            if len(text_content) > 8000:
                text_content = text_content[:8000] + "... (content truncated)"
        
        # Create simplified result object
        result = {
            'title': title,
            'url': url,
            'text': text_content
        }
        
        logger.info(f"Web scraper successful for '{url}'")
        return result

    except requests.Timeout:
        error_msg = f"Request timed out while scraping '{url}'."
        logger.error(error_msg)
        return {"error": error_msg}
    except requests.RequestException as e:
        error_msg = f"Network error scraping '{url}': {e}"
        logger.exception(error_msg)
        return {"error": error_msg}
    except Exception as e:
        error_msg = f"Unexpected error scraping '{url}': {e}"
        logger.exception(error_msg)
        return {"error": error_msg}
>>>>>>> edc31d1b
<|MERGE_RESOLUTION|>--- conflicted
+++ resolved
@@ -1,7 +1,6 @@
 """
 Web Scraper Tool for Chloe Agent
 
-<<<<<<< HEAD
 Fetches and extracts content from web pages, optionally using a CSS selector.
 Uses standardized error handling for consistent error responses.
 """
@@ -13,11 +12,6 @@
 from datetime import datetime
 from urllib.parse import urlparse
 
-=======
-Fetches and extracts plain text content from web pages.
-"""
-
->>>>>>> edc31d1b
 import requests
 import logging
 from typing import Dict, Any, Optional
@@ -36,14 +30,7 @@
 )
 
 # Configure logger
-<<<<<<< HEAD
-logger = logging.getLogger("chloe.web_scraper")
-if not logger.hasHandlers():
-    handler = logging.StreamHandler()
-    formatter = logging.Formatter('[%(asctime)s] %(levelname)s %(name)s: %(message)s')
-    handler.setFormatter(formatter)
-    logger.addHandler(handler)
-logger.setLevel(logging.INFO)
+logger = logging.getLogger(__name__)
 
 # Tool name constant for error handling
 TOOL_NAME = "web_scraper"
@@ -51,15 +38,20 @@
 # Simple in-memory rate limit store
 _request_store = {}
 
-def _should_rate_limit(domain):
-    now = time.time()
-    last_request = _request_store.get(domain)
-    if not last_request or (now - last_request) > 1.0:
-        _request_store[domain] = now
-        return False
-    return True
-
-def _extract_domain(url):
+    Args:
+        url: The URL to scrape
+        selectors: Optional CSS selectors to extract specific content
+
+    Returns:
+        A dictionary containing the scraped text content or an error message.
+    """
+    logger.info(f"Web scraper tool invoked for URL: '{url}'")
+    
+    if not url or not isinstance(url, str):
+        error_msg = "Invalid URL provided. Please provide a valid URL."
+        logger.error(error_msg)
+        return {"error": error_msg}
+
     try:
         return urlparse(url).hostname
     except Exception:
@@ -138,35 +130,10 @@
             )
             return error
 
-=======
-logger = logging.getLogger(__name__)
-
-def web_scraper(url: str, selectors: Optional[Dict[str, str]] = None) -> Dict[str, Any]:
-    """
-    Scrapes plain text content from a specified URL.
-
-    Args:
-        url: The URL to scrape
-        selectors: Optional CSS selectors to extract specific content
-
-    Returns:
-        A dictionary containing the scraped text content or an error message.
-    """
-    logger.info(f"Web scraper tool invoked for URL: '{url}'")
-    
-    if not url or not isinstance(url, str):
-        error_msg = "Invalid URL provided. Please provide a valid URL."
-        logger.error(error_msg)
-        return {"error": error_msg}
-
-    try:
-        # Add user agent to avoid being blocked
->>>>>>> edc31d1b
         headers = {
             "User-Agent": "Mozilla/5.0 (Windows NT 10.0; Win64; x64) AppleWebKit/537.36 (KHTML, like Gecko) Chrome/91.0.4472.124 Safari/537.36"
         }
         
-<<<<<<< HEAD
         try:
             resp = requests.get(url, headers=headers, timeout=timeout)
             resp.raise_for_status()
@@ -263,88 +230,4 @@
             additional_details={"url": url, "selector": selector}
         )
         logger.exception(f"Unexpected error: {error['message']}")
-        return error
-=======
-        response = requests.get(url, headers=headers, timeout=15)
-        response.raise_for_status()
-        
-        # Parse HTML
-        soup = BeautifulSoup(response.text, 'html.parser')
-        
-        # Extract basic page information
-        title = soup.title.string if soup.title else None
-        
-        # Extract main content based on common patterns
-        main_content = None
-        
-        # Try to find main content using selectors if provided
-        if selectors and selectors.get('content'):
-            main_content = soup.select_one(selectors['content'])
-        
-        # If no selector provided or selector didn't match, use heuristics
-        if not main_content:
-            # Try common content containers
-            for selector in ['main', 'article', '#content', '.content', '#main', '.main']:
-                main_content = soup.select_one(selector)
-                if main_content:
-                    break
-        
-        # If still no content found, use body as fallback
-        if not main_content:
-            main_content = soup.body
-        
-        # Extract text content
-        text_content = main_content.get_text(separator='\n', strip=True) if main_content else None
-        
-        # Clean up text content
-        if text_content:
-            # Remove excessive whitespace
-            text_content = re.sub(r'\n\s*\n', '\n\n', text_content)
-            
-            # Remove "What's Hot Now" section and everything after it
-            if "What's Hot Now" in text_content:
-                text_content = text_content.split("What's Hot Now")[0]
-            
-            # Remove any remaining advertisement sections
-            text_content = re.sub(r'Read More\s*\n\s*', '', text_content)
-            
-            # Remove duplicate content by splitting into paragraphs and using a set
-            paragraphs = text_content.split('\n\n')
-            unique_paragraphs = []
-            seen = set()
-            for p in paragraphs:
-                p = p.strip()
-                if p and p not in seen:
-                    seen.add(p)
-                    unique_paragraphs.append(p)
-            
-            # Rejoin unique paragraphs
-            text_content = '\n\n'.join(unique_paragraphs)
-            
-            # Limit length
-            if len(text_content) > 8000:
-                text_content = text_content[:8000] + "... (content truncated)"
-        
-        # Create simplified result object
-        result = {
-            'title': title,
-            'url': url,
-            'text': text_content
-        }
-        
-        logger.info(f"Web scraper successful for '{url}'")
-        return result
-
-    except requests.Timeout:
-        error_msg = f"Request timed out while scraping '{url}'."
-        logger.error(error_msg)
-        return {"error": error_msg}
-    except requests.RequestException as e:
-        error_msg = f"Network error scraping '{url}': {e}"
-        logger.exception(error_msg)
-        return {"error": error_msg}
-    except Exception as e:
-        error_msg = f"Unexpected error scraping '{url}': {e}"
-        logger.exception(error_msg)
-        return {"error": error_msg}
->>>>>>> edc31d1b
+        return error